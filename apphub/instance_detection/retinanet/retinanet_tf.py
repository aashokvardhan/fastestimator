<<<<<<< HEAD
=======
# Copyright 2019 The FastEstimator Authors. All Rights Reserved.
#
# Licensed under the Apache License, Version 2.0 (the "License");
# you may not use this file except in compliance with the License.
# You may obtain a copy of the License at
#
#     http://www.apache.org/licenses/LICENSE-2.0
#
# Unless required by applicable law or agreed to in writing, software
# distributed under the License is distributed on an "AS IS" BASIS,
# WITHOUT WARRANTIES OR CONDITIONS OF ANY KIND, either express or implied.
# See the License for the specific language governing permissions and
# limitations under the License.
# ==============================================================================
"""RetinaNet Example."""
>>>>>>> 850f319f
import cv2
import numpy as np
import tensorflow as tf
from albumentations import BboxParams
from tensorflow.python.keras import layers, models, regularizers

import fastestimator as fe
from fastestimator.dataset.data import mscoco
from fastestimator.op.numpyop import NumpyOp
from fastestimator.op.numpyop.meta import Sometimes
from fastestimator.op.numpyop.multivariate import HorizontalFlip, LongestMaxSize, PadIfNeeded
from fastestimator.op.numpyop.univariate import Normalize, ReadImage, ToArray
from fastestimator.op.tensorop import TensorOp
from fastestimator.op.tensorop.model import ModelOp, UpdateOp
from fastestimator.trace.adapt import LRScheduler
from fastestimator.trace.io import BestModelSaver
<<<<<<< HEAD
from fastestimator.trace.metric import MeanAveragePrecision
=======
>>>>>>> 850f319f


def get_estimator():
    batch_size = 8
    epochs = 12
    max_train_steps_per_epoch = None
    train_ds, eval_ds = mscoco.load_data()

    def _get_fpn_anchor_box(width: int, height: int):
        assert height % 32 == 0 and width % 32 == 0
        shapes = [(int(height / 8), int(width / 8))]  # P3
        num_pixel = [np.prod(shapes)]
        anchor_lengths = [32, 64, 128, 256, 512]
        for _ in range(4):  # P4 through P7
            shapes.append((int(np.ceil(shapes[-1][0] / 2)), int(np.ceil(shapes[-1][1] / 2))))
            num_pixel.append(np.prod(shapes[-1]))
        total_num_pixels = np.sum(num_pixel)
        anchorbox = np.zeros((9 * total_num_pixels, 4))
        anchor_length_multipliers = [2**(0.0), 2**(1 / 3), 2**(2 / 3)]
        aspect_ratios = [1.0, 2.0, 0.5]  #x:y
        anchor_idx = 0
        for shape, anchor_length in zip(shapes, anchor_lengths):
            p_h, p_w = shape
            base_y = 2**np.ceil(np.log2(height / p_h))
            base_x = 2**np.ceil(np.log2(width / p_w))
            for i in range(p_h):
                center_y = (i + 1 / 2) * base_y
                for j in range(p_w):
                    center_x = (j + 1 / 2) * base_x
                    for anchor_length_multiplier in anchor_length_multipliers:
                        area = (anchor_length * anchor_length_multiplier)**2
                        for aspect_ratio in aspect_ratios:
                            x1 = center_x - np.sqrt(area * aspect_ratio) / 2
                            y1 = center_y - np.sqrt(area / aspect_ratio) / 2
                            x2 = center_x + np.sqrt(area * aspect_ratio) / 2
                            y2 = center_y + np.sqrt(area / aspect_ratio) / 2
                            anchorbox[anchor_idx, 0] = x1
                            anchorbox[anchor_idx, 1] = y1
                            anchorbox[anchor_idx, 2] = x2 - x1
                            anchorbox[anchor_idx, 3] = y2 - y1
                            anchor_idx += 1
            if p_h == 1 and p_w == 1:  # the next level of 1x1 feature map is still 1x1, therefore ignore
                break
        return np.float32(anchorbox), np.int32(num_pixel) * 9

    class AnchorBox(NumpyOp):
        def __init__(self, width, height, inputs, outputs, mode=None):
            super().__init__(inputs=inputs, outputs=outputs, mode=mode)
            self.anchorbox, _ = _get_fpn_anchor_box(width, height)  # anchorbox is #num_anchor x 4

        def forward(self, data, state):
            target = self._generate_target(data)  # bbox is #obj x 5
            return np.float32(target)

        def _generate_target(self, bbox):
            object_boxes = bbox[:, :-1]  # num_obj x 4
            label = bbox[:, -1]  # num_obj x 1
            ious = self._get_iou(object_boxes, self.anchorbox)  # num_obj x num_anchor
            #now for each object in image, assign the anchor box with highest iou to them
            anchorbox_best_iou_idx = np.argmax(ious, axis=1)
            num_obj = ious.shape[0]
            for row in range(num_obj):
                ious[row, anchorbox_best_iou_idx[row]] = 0.99
            #next, begin the anchor box assignment based on iou
            anchor_to_obj_idx = np.argmax(ious, axis=0)  # num_anchor x 1
            anchor_best_iou = np.max(ious, axis=0)  # num_anchor x 1
            cls_gt = np.int32([label[idx] for idx in anchor_to_obj_idx])  # num_anchor x 1
            cls_gt[np.where(anchor_best_iou <= 0.4)] = -1  #background class
            cls_gt[np.where(np.logical_and(anchor_best_iou > 0.4,
                                           anchor_best_iou <= 0.5))] = -2  # ignore these examples
            #finally, calculate localization target
            single_loc_gt = object_boxes[anchor_to_obj_idx]  # num_anchor x 4
            gt_x1, gt_y1, gt_width, gt_height = np.split(single_loc_gt, 4, axis=1)
            ac_x1, ac_y1, ac_width, ac_height = np.split(self.anchorbox, 4, axis=1)
            dx1 = np.squeeze((gt_x1 - ac_x1) / ac_width)
            dy1 = np.squeeze((gt_y1 - ac_y1) / ac_height)
            dwidth = np.squeeze(np.log(gt_width / ac_width))
            dheight = np.squeeze(np.log(gt_height / ac_height))
            return np.array([dx1, dy1, dwidth, dheight, cls_gt]).T  # num_anchor x 5

        @staticmethod
        def _get_iou(boxes1, boxes2):
            """Computes the value of intersection over union (IoU) of two array of boxes.
            Args:
                box1 (array): first boxes in N x 4
                box2 (array): second box in M x 4
            Returns:
                float: IoU value in N x M
            """
            x11, y11, w1, h1 = np.split(boxes1, 4, axis=1)
            x21, y21, w2, h2 = np.split(boxes2, 4, axis=1)
            x12 = x11 + w1
            y12 = y11 + h1
            x22 = x21 + w2
            y22 = y21 + h2
            xmin = np.maximum(x11, np.transpose(x21))
            ymin = np.maximum(y11, np.transpose(y21))
            xmax = np.minimum(x12, np.transpose(x22))
            ymax = np.minimum(y12, np.transpose(y22))
            inter_area = np.maximum((xmax - xmin + 1), 0) * np.maximum((ymax - ymin + 1), 0)
            area1 = (w1 + 1) * (h1 + 1)
            area2 = (w2 + 1) * (h2 + 1)
            iou = inter_area / (area1 + area2.T - inter_area)
            return iou

<<<<<<< HEAD
    pipeline = fe.Pipeline(
        train_data=train_ds,
        eval_data=eval_ds,
=======
def get_estimator(batch_size=8, epochs=12):
    train_ds, eval_ds = mscoco.load_data()
    pipeline = fe.Pipeline(
        train_data=train_ds,
>>>>>>> 850f319f
        batch_size=batch_size,
        ops=[
            ReadImage(inputs="image", outputs="image"),
            LongestMaxSize(512,
                           image_in="image",
                           image_out="image",
                           bbox_in="bbox",
                           bbox_out="bbox",
                           bbox_params=BboxParams("coco", min_area=1.0)),
            PadIfNeeded(
                512,
                512,
                border_mode=cv2.BORDER_CONSTANT,
                image_in="image",
                image_out="image",
                bbox_in="bbox",
                bbox_out="bbox",
                bbox_params=BboxParams("coco", min_area=1.0),
            ),
            Sometimes(
                HorizontalFlip(mode="train",
                               image_in="image",
                               image_out="image",
                               bbox_in="bbox",
                               bbox_out="bbox",
                               bbox_params='coco')),
<<<<<<< HEAD
            Normalize(inputs="image", outputs="image", mean=1.0, std=1.0, max_pixel_value=127.5),
            ToArray(inputs="bbox", outputs="bbox", dtype="float32"),
            AnchorBox(inputs="bbox", outputs="anchorbox", width=512, height=512)
=======
            # normalize from uint8 to [-1, 1]
            Normalize(inputs="image", outputs="image", mean=1.0, std=1.0, max_pixel_value=127.5),
            ToArray(inputs="bbox", outputs="bbox", dtype="float32"),
            AnchorBox(inputs="bbox", outputs="anchorbox", width=512, height=512, mode="train")
>>>>>>> 850f319f
        ],
        pad_value=0)

    def _classification_sub_net(num_classes, num_anchor=9):
        model = models.Sequential()
        model.add(
            layers.Conv2D(256,
                          kernel_size=3,
                          strides=1,
                          padding='same',
                          activation='relu',
                          kernel_regularizer=regularizers.l2(0.0001),
                          kernel_initializer=tf.random_normal_initializer(stddev=0.01)))
        model.add(
            layers.Conv2D(256,
                          kernel_size=3,
                          strides=1,
                          padding='same',
                          activation='relu',
                          kernel_regularizer=regularizers.l2(0.0001),
                          kernel_initializer=tf.random_normal_initializer(stddev=0.01)))
        model.add(
            layers.Conv2D(256,
                          kernel_size=3,
                          strides=1,
                          padding='same',
                          activation='relu',
                          kernel_regularizer=regularizers.l2(0.0001),
                          kernel_initializer=tf.random_normal_initializer(stddev=0.01)))
        model.add(
            layers.Conv2D(256,
                          kernel_size=3,
                          strides=1,
                          padding='same',
                          activation='relu',
                          kernel_regularizer=regularizers.l2(0.0001),
                          kernel_initializer=tf.random_normal_initializer(stddev=0.01)))
        model.add(
            layers.Conv2D(num_classes * num_anchor,
                          kernel_size=3,
                          strides=1,
                          padding='same',
                          activation='sigmoid',
                          kernel_regularizer=regularizers.l2(0.0001),
                          kernel_initializer=tf.random_normal_initializer(stddev=0.01),
                          bias_initializer=tf.initializers.constant(np.log(1 / 99))))
        model.add(layers.Reshape((-1, num_classes)))  # the output dimension is [batch, #anchor, #classes]
        return model

    def _regression_sub_net(num_anchor=9):
        model = models.Sequential()
        model.add(
            layers.Conv2D(256,
                          kernel_size=3,
                          strides=1,
                          padding='same',
                          activation='relu',
                          kernel_regularizer=regularizers.l2(0.0001),
                          kernel_initializer=tf.random_normal_initializer(stddev=0.01)))
        model.add(
            layers.Conv2D(256,
                          kernel_size=3,
                          strides=1,
                          padding='same',
                          activation='relu',
                          kernel_regularizer=regularizers.l2(0.0001),
                          kernel_initializer=tf.random_normal_initializer(stddev=0.01)))
        model.add(
            layers.Conv2D(256,
                          kernel_size=3,
                          strides=1,
                          padding='same',
                          activation='relu',
                          kernel_regularizer=regularizers.l2(0.0001),
                          kernel_initializer=tf.random_normal_initializer(stddev=0.01)))
        model.add(
            layers.Conv2D(256,
                          kernel_size=3,
                          strides=1,
                          padding='same',
                          activation='relu',
                          kernel_regularizer=regularizers.l2(0.0001),
                          kernel_initializer=tf.random_normal_initializer(stddev=0.01)))
        model.add(
            layers.Conv2D(4 * num_anchor,
                          kernel_size=3,
                          strides=1,
                          padding='same',
                          kernel_regularizer=regularizers.l2(0.0001),
                          kernel_initializer=tf.random_normal_initializer(stddev=0.01)))
        model.add(layers.Reshape((-1, 4)))  # the output dimension is [batch, #anchor, 4]
        return model

    def RetinaNet(input_shape, num_classes, num_anchor=9):
        inputs = tf.keras.Input(shape=input_shape)
        # FPN
        resnet50 = tf.keras.applications.ResNet50(weights="imagenet",
                                                  include_top=False,
                                                  input_tensor=inputs,
                                                  pooling=None)
        assert resnet50.layers[80].name == "conv3_block4_out"
        C3 = resnet50.layers[80].output
        assert resnet50.layers[142].name == "conv4_block6_out"
        C4 = resnet50.layers[142].output
        assert resnet50.layers[-1].name == "conv5_block3_out"
        C5 = resnet50.layers[-1].output
        P5 = layers.Conv2D(256, kernel_size=1, strides=1, padding='same',
                           kernel_regularizer=regularizers.l2(0.0001))(C5)
        P5_upsampling = layers.UpSampling2D()(P5)
        P4 = layers.Conv2D(256, kernel_size=1, strides=1, padding='same',
                           kernel_regularizer=regularizers.l2(0.0001))(C4)
        P4 = layers.Add()([P5_upsampling, P4])
        P4_upsampling = layers.UpSampling2D()(P4)
        P3 = layers.Conv2D(256, kernel_size=1, strides=1, padding='same',
                           kernel_regularizer=regularizers.l2(0.0001))(C3)
        P3 = layers.Add()([P4_upsampling, P3])
        P6 = layers.Conv2D(256,
                           kernel_size=3,
                           strides=2,
                           padding='same',
                           name="P6",
                           kernel_regularizer=regularizers.l2(0.0001))(C5)
        P7 = layers.Activation('relu')(P6)
        P7 = layers.Conv2D(256,
                           kernel_size=3,
                           strides=2,
                           padding='same',
                           name="P7",
                           kernel_regularizer=regularizers.l2(0.0001))(P7)
        P5 = layers.Conv2D(256,
                           kernel_size=3,
                           strides=1,
                           padding='same',
                           name="P5",
                           kernel_regularizer=regularizers.l2(0.0001))(P5)
        P4 = layers.Conv2D(256,
                           kernel_size=3,
                           strides=1,
                           padding='same',
                           name="P4",
                           kernel_regularizer=regularizers.l2(0.0001))(P4)
        P3 = layers.Conv2D(256,
                           kernel_size=3,
                           strides=1,
                           padding='same',
                           name="P3",
                           kernel_regularizer=regularizers.l2(0.0001))(P3)
        # classification subnet
        cls_subnet = _classification_sub_net(num_classes=num_classes, num_anchor=num_anchor)
        P3_cls = cls_subnet(P3)
        P4_cls = cls_subnet(P4)
        P5_cls = cls_subnet(P5)
        P6_cls = cls_subnet(P6)
        P7_cls = cls_subnet(P7)
        cls_output = layers.Concatenate(axis=-2)([P3_cls, P4_cls, P5_cls, P6_cls, P7_cls])
        # localization subnet
        loc_subnet = _regression_sub_net(num_anchor=num_anchor)
        P3_loc = loc_subnet(P3)
        P4_loc = loc_subnet(P4)
        P5_loc = loc_subnet(P5)
        P6_loc = loc_subnet(P6)
        P7_loc = loc_subnet(P7)
        loc_output = layers.Concatenate(axis=-2)([P3_loc, P4_loc, P5_loc, P6_loc, P7_loc])
        return tf.keras.Model(inputs=inputs, outputs=[cls_output, loc_output])

    class RetinaLoss(TensorOp):
        def forward(self, data, state):
            anchorbox, cls_pred, loc_pred = data
            batch_size = anchorbox.shape[0]
            focal_loss, l1_loss, total_loss = [], [], []
            for idx in range(batch_size):
                single_loc_gt, single_cls_gt = anchorbox[idx][:, :-1], tf.cast(anchorbox[idx][:, -1], tf.int32)
                single_loc_pred, single_cls_pred = loc_pred[idx], cls_pred[idx]
                single_focal_loss, anchor_obj_idx = self.focal_loss(single_cls_gt, single_cls_pred)
                single_l1_loss = self.smooth_l1(single_loc_gt, single_loc_pred, anchor_obj_idx)
                focal_loss.append(single_focal_loss)
                l1_loss.append(single_l1_loss)
            focal_loss, l1_loss = tf.reduce_mean(focal_loss), tf.reduce_mean(l1_loss)
            total_loss = focal_loss + l1_loss
            return total_loss, focal_loss, l1_loss

        def focal_loss(self, single_cls_gt, single_cls_pred, alpha=0.25, gamma=2.0):
            # single_cls_gt shape: [num_anchor], single_cls_pred shape: [num_anchor, num_class]
            num_classes = single_cls_pred.shape[-1]
            # gather the objects and background, discard the rest
            anchor_obj_idx = tf.where(tf.greater_equal(single_cls_gt, 0))
            anchor_obj_bg_idx = tf.where(tf.greater_equal(single_cls_gt, -1))
            anchor_obj_count = tf.cast(tf.shape(anchor_obj_idx)[0], tf.float32)
            single_cls_gt = tf.one_hot(single_cls_gt, num_classes)
            single_cls_gt = tf.gather_nd(single_cls_gt, anchor_obj_bg_idx)
            single_cls_pred = tf.gather_nd(single_cls_pred, anchor_obj_bg_idx)
            single_cls_gt = tf.reshape(single_cls_gt, (-1, 1))
            single_cls_pred = tf.reshape(single_cls_pred, (-1, 1))
            # compute the focal weight on each selected anchor box
            alpha_factor = tf.ones_like(single_cls_gt) * alpha
            alpha_factor = tf.where(tf.equal(single_cls_gt, 1), alpha_factor, 1 - alpha_factor)
            focal_weight = tf.where(tf.equal(single_cls_gt, 1), 1 - single_cls_pred, single_cls_pred)
            focal_weight = alpha_factor * focal_weight**gamma / anchor_obj_count
            cls_loss = tf.losses.BinaryCrossentropy(reduction='sum')(single_cls_gt,
                                                                     single_cls_pred,
                                                                     sample_weight=focal_weight)
            return cls_loss, anchor_obj_idx

        def smooth_l1(self, single_loc_gt, single_loc_pred, anchor_obj_idx, beta=0.1):
            # single_loc_gt shape: [num_anchor x 4], anchor_obj_idx shape:  [num_anchor x 4]
            single_loc_pred = tf.gather_nd(single_loc_pred, anchor_obj_idx)  #anchor_obj_count x 4
            single_loc_gt = tf.gather_nd(single_loc_gt, anchor_obj_idx)  #anchor_obj_count x 4
            anchor_obj_count = tf.cast(tf.shape(single_loc_pred)[0], tf.float32)
            single_loc_gt = tf.reshape(single_loc_gt, (-1, 1))
            single_loc_pred = tf.reshape(single_loc_pred, (-1, 1))
            loc_diff = tf.abs(single_loc_gt - single_loc_pred)
            cond = tf.less(loc_diff, beta)
            loc_loss = tf.where(cond, 0.5 * loc_diff**2 / beta, loc_diff - 0.5 * beta)
            loc_loss = tf.reduce_sum(loc_loss) / anchor_obj_count
            return loc_loss

    def lr_fn(step):
        if step < 2000:
            lr = (0.01 - 0.0002) / 2000 * step + 0.0002
        elif step < 120000:
            lr = 0.01
        elif step < 160000:
            lr = 0.001
        else:
            lr = 0.0001
        return lr / 2  # original batch_size 16, for 512 we have batch_size 8

    model = fe.build(model_fn=lambda: RetinaNet(input_shape=(512, 512, 3), num_classes=90),
                     optimizer_fn=lambda: tf.optimizers.SGD(momentum=0.9))

    class PredictBox(TensorOp):
        """Convert network output to bounding boxes.
        """
        def __init__(self,
                     inputs=None,
                     outputs=None,
                     mode=None,
                     input_shape=(512, 512, 3),
                     select_top_k=1000,
                     nms_max_outputs=100,
                     score_threshold=0.05):
            super().__init__(inputs=inputs, outputs=outputs, mode=mode)
            self.input_shape = input_shape
            self.select_top_k = select_top_k
            self.nms_max_outputs = nms_max_outputs
            self.score_threshold = score_threshold

            all_anchors, num_anchors_per_level = _get_fpn_anchor_box(width=input_shape[1], height=input_shape[0])
            self.all_anchors = tf.convert_to_tensor(all_anchors)
            self.num_anchors_per_level = num_anchors_per_level

        def forward(self, data, state):
            pred = []

            # extract max score and its class label
            cls_pred, deltas, bbox = data
            batch_size = bbox.shape[0]
            labels = tf.cast(tf.argmax(cls_pred, axis=2), dtype=tf.int32)
            scores = tf.reduce_max(cls_pred, axis=2)

            # iterate over images
            for i in range(batch_size):
                # split batch into images
                labels_per_image = labels[i]
                scores_per_image = scores[i]
                deltas_per_image = deltas[i]

                selected_deltas_per_image = tf.constant([], shape=(0, 4))
                selected_labels_per_image = tf.constant([], dtype=tf.int32)
                selected_scores_per_image = tf.constant([])
                selected_anchor_indices_per_image = tf.constant([], dtype=tf.int32)

                end_index = 0
                # iterate over each pyramid level
                for j in range(self.num_anchors_per_level.shape[0]):
                    start_index = end_index
                    end_index += self.num_anchors_per_level[j]
                    anchor_indices = tf.range(start_index, end_index, dtype=tf.int32)

                    level_scores = scores_per_image[start_index:end_index]
                    level_deltas = deltas_per_image[start_index:end_index]
                    level_labels = labels_per_image[start_index:end_index]

                    # select top k
                    if self.num_anchors_per_level[j] >= self.select_top_k:
                        top_k = tf.math.top_k(level_scores, self.select_top_k)
                        top_k_indices = top_k.indices
                    else:
                        top_k_indices = tf.subtract(anchor_indices, [start_index])

                    # combine all pyramid levels
                    selected_deltas_per_image = tf.concat(
                        [selected_deltas_per_image, tf.gather(level_deltas, top_k_indices)], axis=0)
                    selected_scores_per_image = tf.concat(
                        [selected_scores_per_image, tf.gather(level_scores, top_k_indices)], axis=0)
                    selected_labels_per_image = tf.concat(
                        [selected_labels_per_image, tf.gather(level_labels, top_k_indices)], axis=0)
                    selected_anchor_indices_per_image = tf.concat(
                        [selected_anchor_indices_per_image, tf.gather(anchor_indices, top_k_indices)], axis=0)

                # delta -> (x1, y1, w, h)
                selected_anchors_per_image = tf.gather(self.all_anchors, selected_anchor_indices_per_image)
                x1 = (selected_deltas_per_image[:, 0] *
                      selected_anchors_per_image[:, 2]) + selected_anchors_per_image[:, 0]
                y1 = (selected_deltas_per_image[:, 1] *
                      selected_anchors_per_image[:, 3]) + selected_anchors_per_image[:, 1]
                w = tf.math.exp(selected_deltas_per_image[:, 2]) * selected_anchors_per_image[:, 2]
                h = tf.math.exp(selected_deltas_per_image[:, 3]) * selected_anchors_per_image[:, 3]
                x2 = x1 + w
                y2 = y1 + h

                # nms
                # filter out low score, and perform nms
                boxes_per_image = tf.stack([y1, x1, y2, x2], axis=1)
                nms_indices = tf.image.non_max_suppression(boxes_per_image,
                                                           selected_scores_per_image,
                                                           self.nms_max_outputs,
                                                           score_threshold=self.score_threshold)

                nms_boxes = tf.gather(boxes_per_image, nms_indices)
                final_scores = tf.gather(selected_scores_per_image, nms_indices)
                final_labels = tf.cast(tf.gather(selected_labels_per_image, nms_indices), dtype=tf.float32)

                # clip bounding boxes to image size
                x1 = tf.clip_by_value(nms_boxes[:, 1], clip_value_min=0, clip_value_max=self.input_shape[1])
                y1 = tf.clip_by_value(nms_boxes[:, 0], clip_value_min=0, clip_value_max=self.input_shape[0])
                w = tf.clip_by_value(nms_boxes[:, 3], clip_value_min=0, clip_value_max=self.input_shape[1]) - x1
                h = tf.clip_by_value(nms_boxes[:, 2], clip_value_min=0, clip_value_max=self.input_shape[0]) - y1

                image_results = tf.stack([x1, y1, w, h, final_labels, final_scores], axis=1)
                pred.append(image_results)

            return pred

    network = fe.Network(ops=[
        ModelOp(model=model, inputs="image", outputs=["cls_pred", "loc_pred"]),
        RetinaLoss(inputs=["anchorbox", "cls_pred", "loc_pred"], outputs=["total_loss", "focal_loss", "l1_loss"]),
        UpdateOp(model=model, loss_name="total_loss"),
        PredictBox(inputs=["cls_pred", "loc_pred", "bbox"], outputs="pred", mode="eval")
    ])
<<<<<<< HEAD
=======
    estimator = fe.Estimator(
        pipeline=pipeline,
        network=network,
        epochs=epochs,
        traces=[
            LRScheduler(model=model, lr_fn=lr_fn),
            BestModelSaver(model=model, save_dir='./', metric='total_loss', save_best_mode="min")
        ],
        monitor_names=["l1_loss", "focal_loss"])
    return estimator
>>>>>>> 850f319f

    estimator = fe.Estimator(
        pipeline=pipeline,
        network=network,
        epochs=epochs,
        max_train_steps_per_epoch=max_train_steps_per_epoch,
        traces=[
            LRScheduler(model=model, lr_fn=lr_fn),
            BestModelSaver(model=model, save_dir='./', metric='mAP', save_best_mode="max"),
            MeanAveragePrecision(num_classes=90)
        ],
        monitor_names=["l1_loss", "focal_loss"])

    return estimator<|MERGE_RESOLUTION|>--- conflicted
+++ resolved
@@ -1,5 +1,3 @@
-<<<<<<< HEAD
-=======
 # Copyright 2019 The FastEstimator Authors. All Rights Reserved.
 #
 # Licensed under the Apache License, Version 2.0 (the "License");
@@ -15,7 +13,6 @@
 # limitations under the License.
 # ==============================================================================
 """RetinaNet Example."""
->>>>>>> 850f319f
 import cv2
 import numpy as np
 import tensorflow as tf
@@ -32,10 +29,7 @@
 from fastestimator.op.tensorop.model import ModelOp, UpdateOp
 from fastestimator.trace.adapt import LRScheduler
 from fastestimator.trace.io import BestModelSaver
-<<<<<<< HEAD
 from fastestimator.trace.metric import MeanAveragePrecision
-=======
->>>>>>> 850f319f
 
 
 def get_estimator():
@@ -141,16 +135,9 @@
             iou = inter_area / (area1 + area2.T - inter_area)
             return iou
 
-<<<<<<< HEAD
     pipeline = fe.Pipeline(
         train_data=train_ds,
         eval_data=eval_ds,
-=======
-def get_estimator(batch_size=8, epochs=12):
-    train_ds, eval_ds = mscoco.load_data()
-    pipeline = fe.Pipeline(
-        train_data=train_ds,
->>>>>>> 850f319f
         batch_size=batch_size,
         ops=[
             ReadImage(inputs="image", outputs="image"),
@@ -177,16 +164,9 @@
                                bbox_in="bbox",
                                bbox_out="bbox",
                                bbox_params='coco')),
-<<<<<<< HEAD
             Normalize(inputs="image", outputs="image", mean=1.0, std=1.0, max_pixel_value=127.5),
             ToArray(inputs="bbox", outputs="bbox", dtype="float32"),
             AnchorBox(inputs="bbox", outputs="anchorbox", width=512, height=512)
-=======
-            # normalize from uint8 to [-1, 1]
-            Normalize(inputs="image", outputs="image", mean=1.0, std=1.0, max_pixel_value=127.5),
-            ToArray(inputs="bbox", outputs="bbox", dtype="float32"),
-            AnchorBox(inputs="bbox", outputs="anchorbox", width=512, height=512, mode="train")
->>>>>>> 850f319f
         ],
         pad_value=0)
 
@@ -527,19 +507,6 @@
         UpdateOp(model=model, loss_name="total_loss"),
         PredictBox(inputs=["cls_pred", "loc_pred", "bbox"], outputs="pred", mode="eval")
     ])
-<<<<<<< HEAD
-=======
-    estimator = fe.Estimator(
-        pipeline=pipeline,
-        network=network,
-        epochs=epochs,
-        traces=[
-            LRScheduler(model=model, lr_fn=lr_fn),
-            BestModelSaver(model=model, save_dir='./', metric='total_loss', save_best_mode="min")
-        ],
-        monitor_names=["l1_loss", "focal_loss"])
-    return estimator
->>>>>>> 850f319f
 
     estimator = fe.Estimator(
         pipeline=pipeline,
