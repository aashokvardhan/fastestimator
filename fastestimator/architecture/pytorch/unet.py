# Copyright 2019 The FastEstimator Authors. All Rights Reserved.
#
# Licensed under the Apache License, Version 2.0 (the "License");
# you may not use this file except in compliance with the License.
# You may obtain a copy of the License at
#
#     http://www.apache.org/licenses/LICENSE-2.0
#
# Unless required by applicable law or agreed to in writing, software
# distributed under the License is distributed on an "AS IS" BASIS,
# WITHOUT WARRANTIES OR CONDITIONS OF ANY KIND, either express or implied.
# See the License for the specific language governing permissions and
# limitations under the License.
# ==============================================================================
from typing import Tuple

import torch
import torch.nn as nn
from torch.nn import functional as F
from torch.nn.init import kaiming_normal_ as he_normal


class UNetEncoderBlock(nn.Module):
<<<<<<< HEAD
    """A UNet encoder block. 
    
=======
    """A UNet encoder block.

>>>>>>> fb21e170
    Args:
        in_channels: How many channels enter the encoder.
        out_channels: How many channels leave the encoder.
    """
    def __init__(self, in_channels: int, out_channels: int) -> None:
        super().__init__()
        self.layers = nn.Sequential(nn.Conv2d(in_channels, out_channels, kernel_size=3, padding=1),
                                    nn.ReLU(inplace=True),
                                    nn.Conv2d(out_channels, out_channels, kernel_size=3, padding=1),
                                    nn.ReLU(inplace=True))

        for layer in self.layers:
            if isinstance(layer, nn.Conv2d):
                he_normal(layer.weight.data)
                layer.bias.data.zero_()

    def forward(self, x: torch.Tensor) -> Tuple[torch.Tensor, torch.Tensor]:
        out = self.layers(x)
        return out, F.max_pool2d(out, 2)


class UNetDecoderBlock(nn.Module):
    """A UNet decoder block.
<<<<<<< HEAD
    
=======

>>>>>>> fb21e170
    Args:
        in_channels: How many channels enter the decoder.
        mid_channels: How many channels are used for the decoder's intermediate layer.
        out_channels: How many channels leave the decoder.
    """
    def __init__(self, in_channels: int, mid_channels: int, out_channels: int) -> None:
        super().__init__()
        self.layers = nn.Sequential(nn.Conv2d(in_channels, mid_channels, 3, padding=1),
                                    nn.ReLU(inplace=True),
                                    nn.Conv2d(mid_channels, mid_channels, 3, padding=1),
                                    nn.ReLU(inplace=True),
                                    nn.Upsample(scale_factor=2, mode='bilinear', align_corners=True),
                                    nn.Conv2d(mid_channels, out_channels, 3, padding=1),
                                    nn.ReLU(inplace=True))

        for layer in self.layers:
            if isinstance(layer, nn.Conv2d):
                he_normal(layer.weight.data)
                layer.bias.data.zero_()

    def forward(self, x: torch.Tensor) -> torch.Tensor:
        return self.layers(x)


class UNet(nn.Module):
    """A standard UNet implementation in PyTorch.
<<<<<<< HEAD
    
=======

>>>>>>> fb21e170
    Args:
        input_size: The size of the input tensor (channels, height, width).
    """
    def __init__(self, input_size: Tuple[int, int, int] = (1, 128, 128)) -> None:
        super().__init__()
        self.input_size = input_size
        self.enc1 = UNetEncoderBlock(in_channels=input_size[0], out_channels=64)
        self.enc2 = UNetEncoderBlock(in_channels=64, out_channels=128)
        self.enc3 = UNetEncoderBlock(in_channels=128, out_channels=256)
        self.enc4 = UNetEncoderBlock(in_channels=256, out_channels=512)
        self.bottle_neck = UNetDecoderBlock(in_channels=512, mid_channels=1024, out_channels=512)
        self.dec4 = UNetDecoderBlock(in_channels=1024, mid_channels=512, out_channels=256)
        self.dec3 = UNetDecoderBlock(in_channels=512, mid_channels=256, out_channels=128)
        self.dec2 = UNetDecoderBlock(in_channels=256, mid_channels=128, out_channels=64)
        self.dec1 = nn.Sequential(nn.Conv2d(128, 64, 3, padding=1),
                                  nn.ReLU(inplace=True),
                                  nn.Conv2d(64, 64, 3, padding=1),
                                  nn.ReLU(inplace=True),
                                  nn.Conv2d(64, 1, 1),
                                  nn.Sigmoid())

        for layer in self.dec1:
            if isinstance(layer, nn.Conv2d):
                he_normal(layer.weight.data)
                layer.bias.data.zero_()

    def forward(self, x: torch.Tensor) -> torch.Tensor:
        x1, x_e1 = self.enc1(x)
        x2, x_e2 = self.enc2(x_e1)
        x3, x_e3 = self.enc3(x_e2)
        x4, x_e4 = self.enc4(x_e3)

        x_bottle_neck = self.bottle_neck(x_e4)
        x_d4 = self.dec4(torch.cat((x_bottle_neck, x4), 1))
        x_d3 = self.dec3(torch.cat((x_d4, x3), 1))
        x_d2 = self.dec2(torch.cat((x_d3, x2), 1))
        x_out = self.dec1(torch.cat((x_d2, x1), 1))
        return x_out<|MERGE_RESOLUTION|>--- conflicted
+++ resolved
@@ -21,13 +21,8 @@
 
 
 class UNetEncoderBlock(nn.Module):
-<<<<<<< HEAD
-    """A UNet encoder block. 
-    
-=======
     """A UNet encoder block.
 
->>>>>>> fb21e170
     Args:
         in_channels: How many channels enter the encoder.
         out_channels: How many channels leave the encoder.
@@ -51,11 +46,7 @@
 
 class UNetDecoderBlock(nn.Module):
     """A UNet decoder block.
-<<<<<<< HEAD
-    
-=======
 
->>>>>>> fb21e170
     Args:
         in_channels: How many channels enter the decoder.
         mid_channels: How many channels are used for the decoder's intermediate layer.
@@ -82,11 +73,7 @@
 
 class UNet(nn.Module):
     """A standard UNet implementation in PyTorch.
-<<<<<<< HEAD
-    
-=======
 
->>>>>>> fb21e170
     Args:
         input_size: The size of the input tensor (channels, height, width).
     """
