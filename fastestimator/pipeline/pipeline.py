# Copyright 2019 The FastEstimator Authors. All Rights Reserved.
#
# Licensed under the Apache License, Version 2.0 (the "License");
# you may not use this file except in compliance with the License.
# You may obtain a copy of the License at
#
#     http://www.apache.org/licenses/LICENSE-2.0
#
# Unless required by applicable law or agreed to in writing, software
# distributed under the License is distributed on an "AS IS" BASIS,
# WITHOUT WARRANTIES OR CONDITIONS OF ANY KIND, either express or implied.
# See the License for the specific language governing permissions and
# limitations under the License.
# ==============================================================================
import json
import multiprocessing as mp
import os
import time

import numpy as np
import tensorflow as tf

from fastestimator.pipeline.processing import TensorFilter
from fastestimator.record.record import RecordWriter
from fastestimator.util.op import get_op_from_mode, verify_ops
from fastestimator.util.tfrecord import get_features
from fastestimator.util.util import convert_tf_dtype
from fastestimator.util.schedule import Scheduler


class Pipeline:
    def __init__(self, batch_size, data=None, ops=None, read_feature=None, padded_batch=False, expand_dims=False,
                 max_shuffle_buffer_mb=3000):

        self.batch_size = batch_size
        self.data = data
        self.ops = ops
        self.read_feature = read_feature
        self.padded_batch = padded_batch
        self.expand_dims = expand_dims
        self.max_shuffle_buffer_mb = max_shuffle_buffer_mb
        self.possible_mode = ["train", "eval"]
        self.num_core = mp.cpu_count()
        self._verify_input()
        self._reset()

    def _verify_input(self):
        if self.data:
            assert isinstance(self.data, (dict, RecordWriter)), "data must be either RecordWriter, dictionary"
        if self.read_feature:
            assert isinstance(self.read_feature, (list, tuple, dict)), "write_feature must be either list, tuple or dictionary"
            if not isinstance(self.read_feature, tuple):
                self.read_feature = [self.read_feature]
        if not isinstance(self.ops, list):
            self.ops = [self.ops]

    def _reset(self):
        self.mode_list = []
        self.all_features = {"train": [], "eval": []}
        self.num_examples = {"train": [], "eval": []}
        self.shuffle_buffer = {"train": [], "eval": []}
        self.feature_name = {"train": [], "eval": []}
        self.extracted_dataset = {}
        self.transformed_dataset = {}
        #TFrecord only
        self.summary_file = {}
        self.feature_dtype = {"train": [], "eval": []}
        self.record_feature_shape = {"train": [], "eval": []}
        self.compression = {"train": [], "eval": []}
        self.file_names = {"train": [], "eval": []}

    def _prepare(self, inputs):
        self.inputs = inputs
        if isinstance(self.data, dict):
            self._get_numpy_config()
        else:
            assert inputs, "Must specify the data path of tfrecords"
            if isinstance(self.data, RecordWriter) and (not os.path.exists(inputs) or len(os.listdir(inputs)) == 0):
                self.data.create_tfrecord(save_dir=inputs)
            else:
                print("FastEstimator: Reading non-empty directory: {}".format(inputs))
            self._get_tfrecord_config()
        for mode in self.mode_list:
            self._get_feature_name(mode)
            self._extract_dataset(mode)
            self._transform_dataset(mode)

    def _get_numpy_config(self):
        for mode in self.possible_mode:
            if mode in self.data:
                self.mode_list.append(mode)
                self.all_features[mode].append(self.data[mode])
                self._get_numpy_config_mode(mode)

    def _get_numpy_config_mode(self, mode):
        num_examples_list = []
        data = self.data[mode]
        for key in data.keys():
            feature_data = data[key]
            if type(feature_data) is list:
                num_examples_list.append(len(feature_data))
            elif type(feature_data) is np.ndarray:
                num_examples_list.append(feature_data.shape[0])
            else:
                raise ValueError("the feature only supports list or numpy array")
        assert len(set(num_examples_list)) == 1, "inconsistent number of data found during {}, please check the data".format(mode)
        self.num_examples[mode].append(set(num_examples_list).pop())
        self.shuffle_buffer[mode].append(set(num_examples_list).pop())
    
    def _get_tfrecord_config(self):
        found_data = False
        for mode in self.possible_mode:
            self.summary_file[mode] = [os.path.join(self.inputs, f) for f in os.listdir(self.inputs) if f.endswith(".json") and f.startswith("%s_summary" % mode)]
            if len(self.summary_file[mode]) > 0:
                self.mode_list.append(mode)
                self._get_tfrecord_config_mode(mode)
                found_data = True
        assert found_data, "could not find data summary file in {}".format(self.inputs)

    def _get_tfrecord_config_mode(self, mode):
        for json_file in self.summary_file[mode]:
            with open(json_file, 'r') as fp:
                summary = json.load(fp)
            file_names = [os.path.join(self.inputs, f) for f in summary["file_names"]]
            self.file_names[mode].append(file_names)
            num_examples = np.sum(summary["num_examples"])
            example_size_mb = summary["example_size_mb"]
            self.num_examples[mode].append(num_examples)
            self.feature_dtype[mode].append(summary["feature_dtype"])
            self.record_feature_shape[mode].append(summary["feature_shape"])
            if "compression" in summary:
                compression = summary["compression"]
            else:
                compression = None
            self.compression[mode].append(compression)
            self.all_features[mode].append(get_features(file_names[0], compression=compression))
            self.shuffle_buffer[mode].append(int(min(num_examples, self.max_shuffle_buffer_mb // example_size_mb)))
            print("FastEstimator: Found %d examples for %s in %s" % (num_examples, mode, json_file))

    def _get_feature_name(self, mode):
        if len(self.all_features[mode]) > 1 and self.read_feature:
            assert isinstance(self.read_feature, tuple), "read feature must be a tuple for unpaired feature set"
            assert len(self.read_feature) == len(self.all_features[mode]), "the tuple should be consistent between read_feature and data"
        for idx, feature in enumerate(self.all_features[mode]):
            if self.read_feature is None:
                self.feature_name[mode].append(list(feature.keys()))
            elif isinstance(self.read_feature[idx], dict):
                self.feature_name[mode].append(self.read_feature[idx][mode])
            else:
                self.feature_name[mode].append(self.read_feature[idx])
<<<<<<< HEAD
    
    def _extract_dataset(self, mode):
=======

    def _check_ops(self, mode):
        if self.ops:
            mode_ops = get_op_from_mode(self.ops, mode)
            mode_ops_without_filter = [op for op in mode_ops if not isinstance(op, TensorFilter)]
            if len(mode_ops_without_filter) > 0:
                verify_ops(mode_ops_without_filter, "Pipeline")
                forward_ops = []
                for op in mode_ops:
                    if not isinstance(op, TensorFilter):
                        forward_ops.append(op)
                    else:
                        self.mode_forward_ops[mode].append(forward_ops)
                        self.mode_filter_ops[mode].append(op)
                        forward_ops = []
                self.mode_forward_ops[mode].append(forward_ops)

    def _get_tfrecord_config(self, mode):
        json_files = [
            os.path.join(self.inputs, f) for f in os.listdir(self.inputs)
            if f.endswith(".json") and f.startswith("%s_summary" % mode)
        ]
        found_record = len(json_files) > 0
        if found_record:
            for json_file in json_files:
                with open(json_file, 'r') as fp:
                    summary = json.load(fp)
                self.file_names[mode].append([os.path.join(self.inputs, f) for f in summary["file_names"]])
                self.num_examples[mode].append(np.sum(summary["num_examples"]))
                self.feature_dtype[mode].append(summary["feature_dtype"])
                self.record_feature_shape[mode].append(summary["feature_shape"])
                if "compression" in summary:
                    self.compression[mode].append(summary["compression"])
                else:
                    self.compression[mode].append(None)
                self.all_features[mode].append(
                    get_features(self.file_names[mode][-1][0], compression=self.compression[mode][-1]))
                num_example = self.num_examples[mode][-1]
                example_size_mb = summary["example_size_mb"]
                self.shuffle_buffer[mode].append(int(min(num_example, self.max_shuffle_buffer_mb // example_size_mb)))
                print("FastEstimator: Found %d examples for %s in %s" % (num_example, mode, json_file))
        return found_record

    def _input_stream(self, state, warm_up=False):
        mode = state["mode"]
>>>>>>> fe6b77b1
        ds_tuple = ()
        # Data Reading
        for idx in range(len(self.all_features[mode])):
            if isinstance(self.data, (list, tuple)):
                ds = tf.data.Dataset.from_tensor_slices(self.all_features[mode][idx])
            else:
                if mode == "train":
                    ds = tf.data.Dataset.from_tensor_slices(self.file_names[mode][idx])
                    ds = ds.shuffle(len(self.file_names[mode][idx]))
                    ds = ds.interleave(lambda ds: tf.data.TFRecordDataset(ds, compression_type=self.compression[mode][idx]), cycle_length=self.num_core, block_length=2)
                else:
                    ds = tf.data.TFRecordDataset(self.file_names[mode][idx], compression_type=self.compression[mode][idx])
                ds = ds.map(lambda ds: self._decode_records(ds, mode, idx), num_parallel_calls=self.num_core)
            ds = ds.shuffle(self.shuffle_buffer[mode][idx])
            ds_tuple += ds,
        # Combine dataset from different unpaired feature sets
        if len(self.all_features[mode]) > 1:
            dataset = tf.data.Dataset.zip(ds_tuple)
            dataset = dataset.map(self._combine_dataset, num_parallel_calls=self.num_core)
        else:
            dataset = ds_tuple[0]
        self.extracted_dataset[mode] = dataset

    def _transform_dataset(self, mode):
        dataset = self.extracted_dataset[mode]
        signature_epoch_list = [0]
        if self.ops:
<<<<<<< HEAD
            pass
        
        for epoch in signature_epoch_list:
            


=======
            dataset = self._execute_mode_ops(dataset, mode)
        if self.expand_dims:
            dataset = dataset.flat_map(lambda dataset: tf.data.Dataset.from_tensor_slices(dataset))
        if warm_up:
            dataset = dataset.map(lambda dataset: self._get_padded_shape(dataset, mode))
        # Decide batch size
        if isinstance(self.batch_size, Scheduler) and self.batch_size.change_value(state):
            self.batch_size_tensor = tf.convert_to_tensor(self.batch_size.get_current_value(state), dtype=tf.int64)
        else:
            self.batch_size_tensor = tf.convert_to_tensor(self.batch_size, dtype=tf.int64)
        if self.padded_batch:
            dataset = dataset.padded_batch(self.batch_size_tensor, padded_shapes=self.padded_feature_shape[mode])
        else:
            dataset = dataset.batch(self.batch_size_tensor)
        dataset = dataset.prefetch(buffer_size=1)
        return dataset
>>>>>>> fe6b77b1



    def _epoch_dataset(self, state):
        epoch = state["epoch"]
        mode = state["mode"]
        



    def _execute_mode_ops(self, dataset, state):
        num_filters = len(self.mode_filter_ops[mode])
        ops = self.mode_forward_ops[mode][0]
        dataset = dataset.map(lambda dataset: self._preprocess_fn(dataset, ops), num_parallel_calls=self.num_core)
        if num_filters > 0:
            for idx in range(num_filters):
                dataset = dataset.filter(
                    lambda dataset: self.mode_filter_ops[mode][idx].forward(dataset, {"mode": mode}))
                ops = self.mode_forward_ops[mode][idx + 1]
                if len(ops) > 0:
                    dataset = dataset.map(lambda dataset: self._preprocess_fn(dataset, ops),
                                          num_parallel_calls=self.num_core)
        return dataset

    def _decode_records(self, dataset, mode, idx):
        decoded_data = {}
        all_data = tf.io.parse_single_example(dataset, features=self.all_features[mode][idx])
        for feature in self.feature_name[mode][idx]:
            data = all_data[feature]
            if "str" in str(data.dtype) and "str" not in self.feature_dtype[mode][idx][feature]:
                data = tf.io.decode_raw(data, convert_tf_dtype(self.feature_dtype[mode][idx][feature]))
                data = tf.reshape(data, self.record_feature_shape[mode][idx][feature])
            if "int" in str(data.dtype):
                data = tf.cast(data, tf.int32)
            elif "str" not in self.feature_dtype[mode][idx][feature]:
                data = tf.cast(data, tf.float32)
            decoded_data[feature] = data
        return decoded_data

    def _combine_dataset(self, *dataset):
        combined_dict = {}
        for ds in dataset:
            for key in ds.keys():
                assert key not in combined_dict, "found duplicated key {} in unpaird feature sets".format(key)
                combined_dict[key] = ds[key]
        return combined_dict

    def _preprocess_fn(self, feature, ops):
        data = None
        for op in ops:
            if op.inputs:
                data = self._get_inputs_from_key(feature, op.inputs)
            data = op.forward(data, {})
            if op.outputs:
                feature = self._write_outputs_to_key(feature, data, op.outputs)
        return feature

    def _write_outputs_to_key(self, feature, outputs_data, outputs_key):
        if isinstance(outputs_key, str):
            feature[outputs_key] = outputs_data
        else:
            for key, data in zip(outputs_key, outputs_data):
                feature[key] = data
        return feature

    def _get_inputs_from_key(self, feature, inputs_key):
        if isinstance(inputs_key, list):
            data = [feature[key] for key in inputs_key]
        elif isinstance(inputs_key, tuple):
            data = tuple([feature[key] for key in inputs_key])
        else:
            data = feature[inputs_key]
        return data


    def show_results(self, inputs=None, mode="train", num_steps=1, current_epoch=0):
        data = []
        self._prepare(inputs=inputs)
        state = {"mode":mode, "epoch": current_epoch}
        dataset = self._input_epoch(state)
        for example in dataset.take(num_steps):
            data.append(example)
        self._reset()
        return data

    def benchmark(self, inputs=None, mode="train", num_steps=1000, log_interval=100, current_epoch=0):
        self._prepare(inputs=inputs)
<<<<<<< HEAD
        state = {"mode":mode, "epoch": current_epoch}
        dataset = self._input_epoch(state)
=======
        assert self._prepare_mode(mode=mode), "could not find record in {} for mode {}".format(inputs, mode)
        self.num_example_per_epoch = np.min(self.num_examples[mode])
        epoch = tf.convert_to_tensor(0)
        step = tf.convert_to_tensor(0)
        dataset = self._input_stream(state={"mode": mode, "epoch": epoch, "step": step})
>>>>>>> fe6b77b1
        start = time.time()
        for _ in dataset.take(num_steps):
            if step.numpy() % log_interval == 0 and step.numpy() > 0:
                duration = time.time() - start
<<<<<<< HEAD
                example_per_sec = log_interval * self.batch_size / duration
                print("FastEstimator: Pipeline Preprocessing Example/sec %f" % example_per_sec)
                start = time.time()
        self._reset()
=======
                example_per_sec = log_interval * self.batch_size_tensor.numpy() / duration
                tf.print("FastEstimator: Step: %d, Epoch: %d, Batch Size %d, Example/sec %.2f" % (step.numpy(), epoch.numpy(), self.batch_size_tensor.numpy(), example_per_sec))
                start = time.time()
            step += 1
>>>>>>> fe6b77b1
<|MERGE_RESOLUTION|>--- conflicted
+++ resolved
@@ -148,56 +148,8 @@
                 self.feature_name[mode].append(self.read_feature[idx][mode])
             else:
                 self.feature_name[mode].append(self.read_feature[idx])
-<<<<<<< HEAD
     
     def _extract_dataset(self, mode):
-=======
-
-    def _check_ops(self, mode):
-        if self.ops:
-            mode_ops = get_op_from_mode(self.ops, mode)
-            mode_ops_without_filter = [op for op in mode_ops if not isinstance(op, TensorFilter)]
-            if len(mode_ops_without_filter) > 0:
-                verify_ops(mode_ops_without_filter, "Pipeline")
-                forward_ops = []
-                for op in mode_ops:
-                    if not isinstance(op, TensorFilter):
-                        forward_ops.append(op)
-                    else:
-                        self.mode_forward_ops[mode].append(forward_ops)
-                        self.mode_filter_ops[mode].append(op)
-                        forward_ops = []
-                self.mode_forward_ops[mode].append(forward_ops)
-
-    def _get_tfrecord_config(self, mode):
-        json_files = [
-            os.path.join(self.inputs, f) for f in os.listdir(self.inputs)
-            if f.endswith(".json") and f.startswith("%s_summary" % mode)
-        ]
-        found_record = len(json_files) > 0
-        if found_record:
-            for json_file in json_files:
-                with open(json_file, 'r') as fp:
-                    summary = json.load(fp)
-                self.file_names[mode].append([os.path.join(self.inputs, f) for f in summary["file_names"]])
-                self.num_examples[mode].append(np.sum(summary["num_examples"]))
-                self.feature_dtype[mode].append(summary["feature_dtype"])
-                self.record_feature_shape[mode].append(summary["feature_shape"])
-                if "compression" in summary:
-                    self.compression[mode].append(summary["compression"])
-                else:
-                    self.compression[mode].append(None)
-                self.all_features[mode].append(
-                    get_features(self.file_names[mode][-1][0], compression=self.compression[mode][-1]))
-                num_example = self.num_examples[mode][-1]
-                example_size_mb = summary["example_size_mb"]
-                self.shuffle_buffer[mode].append(int(min(num_example, self.max_shuffle_buffer_mb // example_size_mb)))
-                print("FastEstimator: Found %d examples for %s in %s" % (num_example, mode, json_file))
-        return found_record
-
-    def _input_stream(self, state, warm_up=False):
-        mode = state["mode"]
->>>>>>> fe6b77b1
         ds_tuple = ()
         # Data Reading
         for idx in range(len(self.all_features[mode])):
@@ -225,31 +177,12 @@
         dataset = self.extracted_dataset[mode]
         signature_epoch_list = [0]
         if self.ops:
-<<<<<<< HEAD
             pass
         
         for epoch in signature_epoch_list:
             
 
 
-=======
-            dataset = self._execute_mode_ops(dataset, mode)
-        if self.expand_dims:
-            dataset = dataset.flat_map(lambda dataset: tf.data.Dataset.from_tensor_slices(dataset))
-        if warm_up:
-            dataset = dataset.map(lambda dataset: self._get_padded_shape(dataset, mode))
-        # Decide batch size
-        if isinstance(self.batch_size, Scheduler) and self.batch_size.change_value(state):
-            self.batch_size_tensor = tf.convert_to_tensor(self.batch_size.get_current_value(state), dtype=tf.int64)
-        else:
-            self.batch_size_tensor = tf.convert_to_tensor(self.batch_size, dtype=tf.int64)
-        if self.padded_batch:
-            dataset = dataset.padded_batch(self.batch_size_tensor, padded_shapes=self.padded_feature_shape[mode])
-        else:
-            dataset = dataset.batch(self.batch_size_tensor)
-        dataset = dataset.prefetch(buffer_size=1)
-        return dataset
->>>>>>> fe6b77b1
 
 
 
@@ -337,28 +270,13 @@
 
     def benchmark(self, inputs=None, mode="train", num_steps=1000, log_interval=100, current_epoch=0):
         self._prepare(inputs=inputs)
-<<<<<<< HEAD
         state = {"mode":mode, "epoch": current_epoch}
         dataset = self._input_epoch(state)
-=======
-        assert self._prepare_mode(mode=mode), "could not find record in {} for mode {}".format(inputs, mode)
-        self.num_example_per_epoch = np.min(self.num_examples[mode])
-        epoch = tf.convert_to_tensor(0)
-        step = tf.convert_to_tensor(0)
-        dataset = self._input_stream(state={"mode": mode, "epoch": epoch, "step": step})
->>>>>>> fe6b77b1
         start = time.time()
         for _ in dataset.take(num_steps):
             if step.numpy() % log_interval == 0 and step.numpy() > 0:
                 duration = time.time() - start
-<<<<<<< HEAD
-                example_per_sec = log_interval * self.batch_size / duration
-                print("FastEstimator: Pipeline Preprocessing Example/sec %f" % example_per_sec)
-                start = time.time()
-        self._reset()
-=======
                 example_per_sec = log_interval * self.batch_size_tensor.numpy() / duration
                 tf.print("FastEstimator: Step: %d, Epoch: %d, Batch Size %d, Example/sec %.2f" % (step.numpy(), epoch.numpy(), self.batch_size_tensor.numpy(), example_per_sec))
                 start = time.time()
-            step += 1
->>>>>>> fe6b77b1
+        self._reset()