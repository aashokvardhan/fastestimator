--- conflicted
+++ resolved
@@ -34,17 +34,10 @@
     x = tf.Variable([1.0, 2.0, 3.0])
     with tf.GradientTape(persistent=True) as tape:
         y = x * x
-<<<<<<< HEAD
-        
-        b = fe.backend.get_gradient(target=y, sources=x, tape=tape)  # [2.0, 4.0, 6.0]
-        b = fe.backend.get_gradient(target=b, sources=x, tape=tape)  # None
-        
-=======
 
         b = fe.backend.get_gradient(target=y, sources=x, tape=tape)  # [2.0, 4.0, 6.0]
         b = fe.backend.get_gradient(target=b, sources=x, tape=tape)  # None
 
->>>>>>> fb21e170
         b = fe.backend.get_gradient(target=y, sources=x, tape=tape, higher_order=True)  # [2.0, 4.0, 6.0]
         b = fe.backend.get_gradient(target=b, sources=x, tape=tape)  # [2.0, 2.0, 2.0]
     ```
@@ -53,17 +46,10 @@
     ```python
     x = torch.tensor([1.0, 2.0, 3.0], requires_grad=True)
     y = x * x
-<<<<<<< HEAD
-    
-    b = fe.backend.get_gradient(target=y, sources=x)  # [2.0, 4.0, 6.0]
-    b = fe.backend.get_gradient(target=b, sources=x)  # Error - b does not have a backwards function
-    
-=======
 
     b = fe.backend.get_gradient(target=y, sources=x)  # [2.0, 4.0, 6.0]
     b = fe.backend.get_gradient(target=b, sources=x)  # Error - b does not have a backwards function
 
->>>>>>> fb21e170
     b = fe.backend.get_gradient(target=y, sources=x, higher_order=True)  # [2.0, 4.0, 6.0]
     b = fe.backend.get_gradient(target=b, sources=x)  # [2.0, 2.0, 2.0]
     ```
@@ -71,22 +57,15 @@
     Args:
         target: The target (final) tensor.
         sources: A sequence of source (initial) tensors.
-<<<<<<< HEAD
-        higher_order: Whether the gradient will be used for higher order gradients. 
-=======
         higher_order: Whether the gradient will be used for higher order gradients.
->>>>>>> fb21e170
         tape: TensorFlow gradient tape. Only needed when using the TensorFlow backend.
         retain_graph: Whether to retain PyTorch graph. Only valid when using the PyTorch backend.
 
     Returns:
         Gradient(s) of the `target` with respect to the `sources`.
-<<<<<<< HEAD
-=======
 
     Raises:
         ValueError: If `target` is an unacceptable data type.
->>>>>>> fb21e170
     """
     if isinstance(target, tf.Tensor):
         with NonContext() if higher_order else tape.stop_recording():
